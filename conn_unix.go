//+build !windows,!solaris,!darwin

package dbus

import (
<<<<<<< HEAD
	"fmt"
=======
>>>>>>> c5a5b778
	"os"
)

const defaultSystemBusAddress = "unix:path=/var/run/dbus/system_bus_socket"

func getSystemBusPlatformAddress() string {
	address := os.Getenv("DBUS_SYSTEM_BUS_ADDRESS")
	if address != "" {
		return address
	}
	return defaultSystemBusAddress
}<|MERGE_RESOLUTION|>--- conflicted
+++ resolved
@@ -3,10 +3,6 @@
 package dbus
 
 import (
-<<<<<<< HEAD
-	"fmt"
-=======
->>>>>>> c5a5b778
 	"os"
 )
 
